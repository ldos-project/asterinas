--- conflicted
+++ resolved
@@ -35,13 +35,10 @@
         "**/CVS": false,
         "**/Thumbs.db": false
     },
-<<<<<<< HEAD
-    "rust-analyzer.checkOnSave": true
-=======
+    "rust-analyzer.checkOnSave": true,
     "cSpell.words": [
         "Asterinas",
         "kspace",
         "ktest"
-    ]
->>>>>>> 51abc573
+    ],
 }